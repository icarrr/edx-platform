<%! from django_comment_client.permissions import has_permission %>

<script type="text/template" id="thread-template">
    <article class="discussion-article" data-id="${'<%- id %>'}">
        <div class="thread-content-wrapper"></div>
        
        <ol class="responses">
            <li class="loading"><div class="loading-animation"></div></li>
        </ol>
        <div class="post-status-closed bottom-post-status" style="display: none">
          This thread is closed.
        </div>
        % if course is UNDEFINED or has_permission(user, 'create_comment', course.id):
        <form class="discussion-reply-new" data-id="${'<%- id %>'}">
            <h4>Post a response:</h4>
            <ul class="discussion-errors"></ul>
            <div class="reply-body" data-id="${'<%- id %>'}"></div>
            <div class="reply-post-control">
                <a class="discussion-submit-post control-button" href="#">Submit</a>
            </div>
        </form>
        % endif
    </article>
</script>

<script type="text/template" id="thread-show-template">
  <div class="discussion-post">
      <div><a href="javascript:void(0)" class="dogear action-follow" data-tooltip="follow"></a></div>
      <header>
      ${"<% if (obj.group_id) { %>"}
      <div class="group-visibility-label">${"<%- obj.group_string%>"}</div>
              ${"<% }  %>"}      
      
          <a href="#" class="vote-btn discussion-vote discussion-vote-up" data-role="discussion-vote" data-tooltip="vote">
          <span class="plus-icon">+</span> <span class='votes-count-number'>${'<%- votes["up_count"] %>'}</span></a>
          <h1>${'<%- title %>'}</h1>
          <p class="posted-details">
              ${"<% if (obj.username) { %>"}
              <a href="${'<%- user_url %>'}" class="username">${'<%- username %>'}</a>
              ${"<% } else {print('anonymous');} %>"}
              <span class="timeago" title="${'<%- created_at %>'}">${'<%- created_at %>'}</span>

              <span class="post-status-closed top-post-status" style="display: none">
                &bull; This thread is closed.
              </span>
          </p>
      </header>

      <div class="post-body">${'<%- body %>'}</div>
<<<<<<< HEAD
      <div class="discussion-flag-abuse notflagged" data-role="thread-flag" data-tooltip="Report Misuse">                
      <i class="icon icon-flag"></i><span class="flag-label">Report Misuse</span></div>      
        
        
      % if course and has_permission(user, 'openclose_thread', course.id):
      <div class="admin-pin discussion-pin notpinned" data-role="thread-pin" data-tooltip="pin this thread">                
      <i class="icon icon-pushpin"></i><span class="pin-label">Pin Thread</span></div> 

      %else:
      ${"<% if (pinned) { %>"}
      <div class="discussion-pin notpinned" data-role="thread-pin" data-tooltip="pin this thread">                
      <i class="icon icon-pushpin"></i><span class="pin-label">Pin Thread</span></div> 
=======
      <div class="discussion-flag-abuse notflagged" data-role="thread-flag" data-tooltip="Report Misuse">
      <i class="icon icon-flag"></i><span class="flag-label">Report Misuse</span></div>
        
        
      % if course and has_permission(user, 'openclose_thread', course.id):
      <div class="admin-pin discussion-pin notpinned" data-role="thread-pin" data-tooltip="pin this thread">
      <i class="icon icon-pushpin"></i><span class="pin-label">Pin Thread</span></div>

      %else:
      ${"<% if (pinned) { %>"}
      <div class="discussion-pin notpinned" data-role="thread-pin" data-tooltip="pin this thread">
      <i class="icon icon-pushpin"></i><span class="pin-label">Pin Thread</span></div>
>>>>>>> 77a23a37
      ${"<% }  %>"}  
      % endif
      
      
      ${'<% if (obj.courseware_url) { %>'}
      <div class="post-context">
          (this post is about <a href="${'<%- courseware_url%>'}">${'<%- courseware_title %>'}</a>)
      </div>
      ${'<% } %>'}

      <ul class="moderator-actions">
          <li style="display: none"><a class="action-edit" href="javascript:void(0)"><span class="edit-icon"></span> Edit</a></li>
          <li style="display: none"><a class="action-delete" href="javascript:void(0)"><span class="delete-icon"></span> Delete</a></li>
          <li style="display: none"><a class="action-openclose" href="javascript:void(0)"><span class="edit-icon"></span> Close</a></li>
      </ul>
  </div>
</script>

<script type="text/template" id="thread-edit-template">
  <div class="discussion-post edit-post-form">
    <h1>Editing post</h1>
    <ul class="edit-post-form-errors"></ul>
    <div class="form-row">
      <input type="text" class="edit-post-title" name="title" value="${"<%-title %>"}" placeholder="Title">
    </div>
    <div class="form-row">
      <div class="edit-post-body" name="body">${"<%- body %>"}</div>
    </div>
    ## TODO tags
    ## Until we decide what to do with tags, commenting them out.
    ##<div class="form-row">
    ##  <input type="text" class="edit-post-tags" name="tags" placeholder="Tags" value="${"<%- tags %>"}">
    ##</div>
    <input type="submit" class="post-update" value="Update post">
    <a href="#" class="post-cancel">Cancel</a>
  </div>
</script>

<script type="text/template" id="thread-response-template">
    <div class="discussion-response"></div>
    <ol class="comments">
        <li class="new-comment response-local">
            % if course is UNDEFINED or has_permission(user, 'create_sub_comment', course.id):
            <form class="comment-form" data-id="${'<%- wmdId %>'}">
                <ul class="discussion-errors"></ul>
                <div class="comment-body" data-id="${'<%- wmdId %>'}"
                data-placeholder="Add a comment..."></div>
                <div class="comment-post-control">
                    <a class="discussion-submit-comment control-button" href="#">Submit</a>
                </div>
            </form>
            % endif
        </li>
    </ol>
</script>

<script type="text/template" id="thread-response-show-template">
    <header class="response-local">
        <a href="javascript:void(0)" class="vote-btn" data-tooltip="vote"><span class="plus-icon"></span><span class="votes-count-number">${"<%- votes['up_count'] %>"}</span></a>
        <a href="javascript:void(0)" class="endorse-btn${'<% if (endorsed) { %> is-endorsed<% } %>'} action-endorse" style="cursor: default; display: none;" data-tooltip="endorse"><span class="check-icon" style="pointer-events: none; "></span></a>
        ${"<% if (obj.username) { %>"}
        <a href="${'<%- user_url %>'}" class="posted-by">${'<%- username %>'}</a>
        ${"<% } else {print('<span class=\"anonymous\"><em>anonymous</em></span>');} %>"}
        <p class="posted-details" title="${'<%- created_at %>'}">${'<%- created_at %>'}</p>
    </header>
    <div class="response-local"><div class="response-body">${"<%- body %>"}</div>
    <div class="discussion-flag-abuse notflagged" data-role="thread-flag" data-tooltip="report misuse">                
      <i class="icon icon-flag"></i><span class="flag-label">Report Misuse</span></div>
    </div>
    <ul class="moderator-actions response-local">
        <li style="display: none"><a class="action-edit" href="javascript:void(0)"><span class="edit-icon"></span> Edit</a></li>
        <li style="display: none"><a class="action-delete" href="javascript:void(0)"><span class="delete-icon"></span> Delete</a></li>
        <li style="display: none"><a class="action-openclose" href="javascript:void(0)"><span class="edit-icon"></span> Close</a></li>
    </ul>
</script>

<script type="text/template" id="thread-response-edit-template">
  <div class="edit-post-form">
    <h1>Editing response</h1>
    <ul class="edit-post-form-errors"></ul>
    <div class="form-row">
      <div class="edit-post-body" name="body">${"<%- body %>"}</div>
    </div>
    <input type="submit" class="post-update" value="Update response">
    <a href="#" class="post-cancel">Cancel</a>
  </div>
</script>

<script type="text/template" id="response-comment-show-template">
  <div id="comment_${'<%- id %>'}">
    <div class="response-body">${'<%- body %>'}</div>
    <div class="discussion-flag-abuse notflagged" data-role="thread-flag" data-tooltip="Report Misuse">                
      <i class="icon icon-flag"></i><span class="flag-label"></span></div> 
    <p class="posted-details">&ndash;posted <span class="timeago" title="${'<%- created_at %>'}">${'<%- created_at %>'}</span> by
        ${"<% if (obj.username) { %>"}
        <a href="${'<%- user_url %>'}" class="profile-link">${'<%- username %>'}</a>
        ${"<% } else {print('anonymous');} %>"}
    </p>
  </div>
</script>

<script type="text/template" id="thread-list-item-template">
    <a href="${'<%- id %>'}" data-id="${'<%- id %>'}">
        <span class="title">${"<%- title %>"}</span>
        ${"<% if (unread_comments_count > 0) { %>"}
            <span class="comments-count unread" data-tooltip="${"<%- unread_comments_count %>"} new comment${"<%- unread_comments_count > 1 ? 's' : '' %>"}">${"<%- comments_count %>"}</span>
        ${"<% } else { %>"}
            <span class="comments-count">${"<%- comments_count %>"}</span>
        ${"<% } %>"}
        <span class="votes-count">+${"<%- votes['up_count'] %>"}</span>
    </a>
</script>
<script type="text/template" id="discussion-home">
  <div class="discussion-article blank-slate">
  <section class="home-header">
  <span class="label">DISCUSSION HOME:</span>
  <h1 class="home-title">${course.display_name_with_default}</h1>
  </section>
  <span class="label label-settings">HOW TO USE EDX DISCUSSIONS</span>
  <table class="home-helpgrid">
  <tr class="helpgrid-row helpgrid-row-navigation">
  <td class="row-title">Find discussions</td>
  <td class="row-item">
  <i class="icon icon-reorder"></i>
  <span class="row-description">Focus in on specific topics</span>
  </td>
  <td class="row-item">
  <i class="icon icon-search"></i>
  <span class="row-description">Search for specific posts </span>
  </td>
  <td class="row-item">
  <i class="icon icon-sort"></i>
  <span class="row-description">Sort by date, vote, or comments </span>
  </td>
  </tr>
  <tr class="helpgrid-row helpgrid-row-participation">
  <td class="row-title">Engage with posts</td>
  <td class="row-item">
  <i class="icon icon-plus"></i>
  <span class="row-description">Upvote posts and good responses</span>
  </td>
  <td class="row-item">
  <i class="icon icon-flag"></i>
  <span class="row-description">Report Forum Misuse</span>
  </td>
  <td class="row-item">
  <i class="icon icon-star"></i>
  <span class="row-description">Follow posts for updates</span>
  </td>
  </tr>
  <tr class="helpgrid-row helpgrid-row-notification">
  <td class="row-title">Receive updates</td>
  <td class="row-item-full" colspan="3">
  <i class="icon icon-envelope"></i>
  <span class="row-setting"><input type="checkbox" class = "email-notification" name="email-notification"></input></span>
  <span class="row-description"> If enabled, you will receive an email digest once a day notifying you about new, unread activity from posts you are following. </span>
  </td>
  </tr>
  </table>
  </div>    
</script><|MERGE_RESOLUTION|>--- conflicted
+++ resolved
@@ -47,20 +47,6 @@
       </header>
 
       <div class="post-body">${'<%- body %>'}</div>
-<<<<<<< HEAD
-      <div class="discussion-flag-abuse notflagged" data-role="thread-flag" data-tooltip="Report Misuse">                
-      <i class="icon icon-flag"></i><span class="flag-label">Report Misuse</span></div>      
-        
-        
-      % if course and has_permission(user, 'openclose_thread', course.id):
-      <div class="admin-pin discussion-pin notpinned" data-role="thread-pin" data-tooltip="pin this thread">                
-      <i class="icon icon-pushpin"></i><span class="pin-label">Pin Thread</span></div> 
-
-      %else:
-      ${"<% if (pinned) { %>"}
-      <div class="discussion-pin notpinned" data-role="thread-pin" data-tooltip="pin this thread">                
-      <i class="icon icon-pushpin"></i><span class="pin-label">Pin Thread</span></div> 
-=======
       <div class="discussion-flag-abuse notflagged" data-role="thread-flag" data-tooltip="Report Misuse">
       <i class="icon icon-flag"></i><span class="flag-label">Report Misuse</span></div>
         
@@ -73,7 +59,6 @@
       ${"<% if (pinned) { %>"}
       <div class="discussion-pin notpinned" data-role="thread-pin" data-tooltip="pin this thread">
       <i class="icon icon-pushpin"></i><span class="pin-label">Pin Thread</span></div>
->>>>>>> 77a23a37
       ${"<% }  %>"}  
       % endif
       
