"""
This is the common settings file, intended to set sane defaults. If you have a
piece of configuration that's dependent on a set of feature flags being set,
then create a function that returns the calculated value based on the value of
MITX_FEATURES[...]. Modules that extend this one can change the feature
configuration in an environment specific config file and re-calculate those
values.

We should make a method that calls all these config methods so that you just
make one call at the end of your site-specific dev file to reset all the
dependent variables (like INSTALLED_APPS) for you.

Longer TODO:
1. Right now our treatment of static content in general and in particular
   course-specific static content is haphazard.
2. We should have a more disciplined approach to feature flagging, even if it
   just means that we stick them in a dict called MITX_FEATURES.
3. We need to handle configuration for multiple courses. This could be as
   multiple sites, but we do need a way to map their data assets.
"""

import sys
import os.path
import os
import lms.envs.common
from path import path
from xmodule.static_content import write_descriptor_styles, write_descriptor_js, write_module_js, write_module_styles

############################ FEATURE CONFIGURATION #############################

MITX_FEATURES = {
    'USE_DJANGO_PIPELINE': True,
    'GITHUB_PUSH': False,
    'ENABLE_DISCUSSION_SERVICE': False,
    'AUTH_USE_MIT_CERTIFICATES': False,
    'STUB_VIDEO_FOR_TESTING': False,   # do not display video when running automated acceptance tests
<<<<<<< HEAD
    'STAFF_EMAIL': '',			# email address for staff (eg to request course creation)
=======
    'STUDIO_NPS_SURVEY': True, 
>>>>>>> 72ce1af9
}
ENABLE_JASMINE = False

# needed to use lms student app
GENERATE_RANDOM_USER_CREDENTIALS = False


############################# SET PATH INFORMATION #############################
PROJECT_ROOT = path(__file__).abspath().dirname().dirname()  # /mitx/cms
REPO_ROOT = PROJECT_ROOT.dirname()
COMMON_ROOT = REPO_ROOT / "common"
ENV_ROOT = REPO_ROOT.dirname()  # virtualenv dir /mitx is in

GITHUB_REPO_ROOT = ENV_ROOT / "data"

sys.path.append(REPO_ROOT)
sys.path.append(PROJECT_ROOT / 'djangoapps')
sys.path.append(PROJECT_ROOT / 'lib')
sys.path.append(COMMON_ROOT / 'djangoapps')
sys.path.append(COMMON_ROOT / 'lib')


############################# WEB CONFIGURATION #############################
# This is where we stick our compiled template files.
from tempdir import mkdtemp_clean
MAKO_MODULE_DIR = mkdtemp_clean('mako')
MAKO_TEMPLATES = {}
MAKO_TEMPLATES['main'] = [
    PROJECT_ROOT / 'templates',
    COMMON_ROOT / 'templates',
    COMMON_ROOT / 'djangoapps' / 'pipeline_mako' / 'templates'
]

for namespace, template_dirs in lms.envs.common.MAKO_TEMPLATES.iteritems():
    MAKO_TEMPLATES['lms.' + namespace] = template_dirs

TEMPLATE_DIRS = MAKO_TEMPLATES['main']

MITX_ROOT_URL = ''

LOGIN_REDIRECT_URL = MITX_ROOT_URL + '/signin'
LOGIN_URL = MITX_ROOT_URL + '/signin'


TEMPLATE_CONTEXT_PROCESSORS = (
    'django.core.context_processors.request',
    'django.core.context_processors.static',
    'django.contrib.messages.context_processors.messages',
    'django.contrib.auth.context_processors.auth',  # this is required for admin
    'django.core.context_processors.csrf',  # necessary for csrf protection
)

LMS_BASE = None

#################### CAPA External Code Evaluation #############################
XQUEUE_INTERFACE = {
    'url': 'http://localhost:8888',
    'django_auth': {'username': 'local',
                    'password': 'local'},
    'basic_auth': None,
}


################################# Middleware ###################################
# List of finder classes that know how to find static files in
# various locations.
STATICFILES_FINDERS = (
    'staticfiles.finders.FileSystemFinder',
    'staticfiles.finders.AppDirectoriesFinder',
)

# List of callables that know how to import templates from various sources.
TEMPLATE_LOADERS = (
    'django.template.loaders.filesystem.Loader',
    'django.template.loaders.app_directories.Loader',
)

MIDDLEWARE_CLASSES = (
    'contentserver.middleware.StaticContentServer',
    'request_cache.middleware.RequestCache',
    'django.middleware.cache.UpdateCacheMiddleware',
    'django.middleware.common.CommonMiddleware',
    'django.contrib.sessions.middleware.SessionMiddleware',
    'django.middleware.csrf.CsrfViewMiddleware',

    # Instead of AuthenticationMiddleware, we use a cache-backed version
    'cache_toolbox.middleware.CacheBackedAuthenticationMiddleware',

    'django.contrib.messages.middleware.MessageMiddleware',
    'track.middleware.TrackMiddleware',
    'mitxmako.middleware.MakoMiddleware',

    'django.middleware.transaction.TransactionMiddleware'
)

############################ SIGNAL HANDLERS ################################
# This is imported to register the exception signal handling that logs exceptions
import monitoring.exceptions  # noqa

############################ DJANGO_BUILTINS ################################
# Change DEBUG/TEMPLATE_DEBUG in your environment settings files, not here
DEBUG = False
TEMPLATE_DEBUG = False

# Site info
SITE_ID = 1
SITE_NAME = "localhost:8000"
HTTPS = 'on'
ROOT_URLCONF = 'cms.urls'
IGNORABLE_404_ENDS = ('favicon.ico')

# Email
EMAIL_BACKEND = 'django.core.mail.backends.console.EmailBackend'
DEFAULT_FROM_EMAIL = 'registration@edx.org'
DEFAULT_FEEDBACK_EMAIL = 'feedback@edx.org'
ADMINS = (
    ('edX Admins', 'admin@edx.org'),
)
MANAGERS = ADMINS

# Static content
STATIC_URL = '/static/'
ADMIN_MEDIA_PREFIX = '/static/admin/'
STATIC_ROOT = ENV_ROOT / "staticfiles"

STATICFILES_DIRS = [
    COMMON_ROOT / "static",
    PROJECT_ROOT / "static",

# This is how you would use the textbook images locally
#    ("book", ENV_ROOT / "book_images")
]

# Locale/Internationalization
TIME_ZONE = 'America/New_York'  # http://en.wikipedia.org/wiki/List_of_tz_zones_by_name
LANGUAGE_CODE = 'en'            # http://www.i18nguy.com/unicode/language-identifiers.html
USE_I18N = True
USE_L10N = True

# Tracking
TRACK_MAX_EVENT = 10000

# Messages
MESSAGE_STORAGE = 'django.contrib.messages.storage.session.SessionStorage'

############################### Pipeline #######################################

STATICFILES_STORAGE = 'pipeline.storage.PipelineCachedStorage'

# Load javascript and css from all of the available descriptors, and
# prep it for use in pipeline js
from xmodule.raw_module import RawDescriptor
from xmodule.error_module import ErrorDescriptor
from rooted_paths import rooted_glob, remove_root

write_descriptor_styles(PROJECT_ROOT / "static/sass/descriptor", [RawDescriptor, ErrorDescriptor])
write_module_styles(PROJECT_ROOT / "static/sass/module", [RawDescriptor, ErrorDescriptor])

descriptor_js = remove_root(
    PROJECT_ROOT / 'static',
    write_descriptor_js(
        PROJECT_ROOT / "static/coffee/descriptor",
        [RawDescriptor, ErrorDescriptor]
    )
)
module_js = remove_root(
    PROJECT_ROOT / 'static',
    write_module_js(
        PROJECT_ROOT / "static/coffee/module",
        [RawDescriptor, ErrorDescriptor]
    )
)

PIPELINE_CSS = {
    'base-style': {
        'source_filenames': [
            'js/vendor/CodeMirror/codemirror.css',
            'css/vendor/ui-lightness/jquery-ui-1.8.22.custom.css',
            'css/vendor/jquery.qtip.min.css',
            'sass/base-style.scss'
        ],
        'output_filename': 'css/cms-base-style.css',
    },
}

PIPELINE_ALWAYS_RECOMPILE = ['sass/base-style.scss']

PIPELINE_JS = {
    'main': {
        'source_filenames': sorted(
            rooted_glob(COMMON_ROOT / 'static/', 'coffee/src/**/*.coffee') +
            rooted_glob(PROJECT_ROOT / 'static/', 'coffee/src/**/*.coffee')
        ) + ['js/hesitate.js', 'js/base.js'],
        'output_filename': 'js/cms-application.js',
    },
    'module-js': {
        'source_filenames': descriptor_js + module_js,
        'output_filename': 'js/cms-modules.js',
    },
    'spec': {
        'source_filenames': sorted(rooted_glob(PROJECT_ROOT / 'static/', 'coffee/spec/**/*.coffee')),
        'output_filename': 'js/cms-spec.js'
    }
}

PIPELINE_COMPILERS = [
    'pipeline.compilers.sass.SASSCompiler',
    'pipeline.compilers.coffee.CoffeeScriptCompiler',
]

PIPELINE_SASS_ARGUMENTS = '-t compressed -r {proj_dir}/static/sass/bourbon/lib/bourbon.rb'.format(proj_dir=PROJECT_ROOT)

PIPELINE_CSS_COMPRESSOR = None
PIPELINE_JS_COMPRESSOR = None

STATICFILES_IGNORE_PATTERNS = (
    "sass/*",
    "coffee/*",
    "*.py",
    "*.pyc"
)

PIPELINE_YUI_BINARY = 'yui-compressor'
PIPELINE_SASS_BINARY = 'sass'
PIPELINE_COFFEE_SCRIPT_BINARY = 'coffee'

# Setting that will only affect the MITx version of django-pipeline until our changes are merged upstream
PIPELINE_COMPILE_INPLACE = True

############################ APPS #####################################

INSTALLED_APPS = (
    # Standard apps
    'django.contrib.auth',
    'django.contrib.contenttypes',
    'django.contrib.sessions',
    'django.contrib.sites',
    'django.contrib.messages',
    'south',

    # For CMS
    'contentstore',
    'auth',
    'student',  # misleading name due to sharing with lms
    'course_groups',  # not used in cms (yet), but tests run

    # tracking
    'track',

    # For asset pipelining
    'pipeline',
    'staticfiles',
    'static_replace',
)<|MERGE_RESOLUTION|>--- conflicted
+++ resolved
@@ -34,11 +34,8 @@
     'ENABLE_DISCUSSION_SERVICE': False,
     'AUTH_USE_MIT_CERTIFICATES': False,
     'STUB_VIDEO_FOR_TESTING': False,   # do not display video when running automated acceptance tests
-<<<<<<< HEAD
     'STAFF_EMAIL': '',			# email address for staff (eg to request course creation)
-=======
     'STUDIO_NPS_SURVEY': True, 
->>>>>>> 72ce1af9
 }
 ENABLE_JASMINE = False
 
