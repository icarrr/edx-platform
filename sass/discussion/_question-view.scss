div.question-header {
  div.vote-buttons {
    display: inline-block;
    float: left;
    margin-right: flex-gutter(9);
    width: flex-grid(0.7,9);

    ul {
      li {
        background-position: center;
        background-repeat: no-repeat;
        cursor: pointer;
        font-weight: bold;
        height: 20px;
        list-style: none;
        padding: 10px;
        text-align: center;
        width: 70%;

        &.post-vote {
          @include border-radius(4px);
          background-color: lighten($cream, 5%);
          border: 1px solid darken( $cream, 10% );
          @include box-shadow(inset 0 1px 0px #fff);
        }

        &.question-img-upvote, &.answer-img-upvote  {
          background-image: url(/static/images/askbot/vote-arrow-up.png);
          @include box-shadow(inset 0 1px 0px rgba(255, 255, 255, 0.5));

          &:hover, &.on {
            background-color:#d1e3a8;
            border-color: darken(#D1E3A8, 20%);
          background-image: url(/static/images/askbot/vote-arrow-up-activate.png);
          }
        }

        &.question-img-downvote, &.answer-img-downvote  {
          background-image: url(/static/images/askbot/vote-arrow-down.png);

          &:hover, &.on {
            background-color:#EAC6AD;
            border-color: darken(#EAC6AD, 20%);
            background-image: url(/static/images/askbot/vote-arrow-down-activate.png);
          }
        }
      }
    }
  }

  div.question-container {
    display: inline-block;
    float: left;
    width: flex-grid(8.3,9);

    h1 {
      margin-top: 0;
    }

    div.meta-bar {
      border-bottom: 1px solid #eee;
      display: block;
      margin: 10px 0;
      overflow: hidden;
      padding: 5px 0 10px;

      div.tag-list {
        display: inline-block;
        float:left;
        width: flex-grid(4,8);
        margin-right: flex-gutter(8);
      }

      div.question-actions {
        display: inline-block;
        float:left;
        text-align: right;
        width: flex-grid(4,8);

        a {
<<<<<<< HEAD
          // color: darken(#F6EFD4, 50%);
          border-bottom: none;
=======
>>>>>>> 3da8b813

          &.question-delete {
            color: $mit-red;
            text-decoration: none;
            cursor: pointer;
          }
        }

        span.sep {
          color: #ccc;
        }
      }
    }

    div.question-content {
      overflow: hidden;

      div.question-body {
        display: inline-block;
        float: left;
        margin-right: flex-gutter(8);
        width: flex-grid(6.2,8);

      blockquote {
        margin-left: 2.5%;
        padding-left: 1.5%;
        border-left: 1px dashed #ddd;
        color: $mit-red;;
      }

      ul, ol, pre {
        margin-left: 6%;
        margin-bottom: 20px;
      }
    }


      div.post-update-container {
        display: inline-block;
        float: left;
        width: 20%;
        border-left: 1px dashed #ddd;

        a {
          border-bottom: none;
          font-style: normal;
        }

        div.post-update-info {
          @include box-sizing(border-box);
          padding: 10px;
          margin-bottom: 10px;

          &:last-child {
            margin-bottom: 0;
          }

          &.revision {
            text-align: center;
            background:lighten($cream, 7%);

            a {
              color: black;
            }
          }

          div.change-date {
            font-size: 12px;
            margin-bottom: 2px;
          }

          div.user-meta {
            display: inline-block;

            span.username {
              font-size: 20px;
              margin-right: 5px;
            }

            span.user-badges {
            }
          }
        }
      }
    }

    div.comments-container {
      @include box-sizing(border-box);
      display: inline-block;
      padding: 0 0 3% 0;
      width: 100%;

      div.comments-content {
        font-size: 13px;
        background: #efefef;

        .block {
          border-top: 1px solid #ddd;
          padding: 15px;
          display: block;

          &:first-child {
            border-top: 0;
          }

          &.official {
            padding-top: 10px;

            span.official-comment {
              background: $mit-red;
              color: #fff;
              display: block;
              font-size: 12px;
              margin: 0 0 10px -5%;
              padding:2px 5px 2px 5%;
              text-align: left;
              width:100px;
            }
          }
        }

        form.post-comments {
          padding: 15px;

           button:last-child {
            margin-left: 10px;
            @extend .light-button;
          }
        }

        div.comment {
          &:first-child {
            border-top: 0;
          }

          &:last-child {
            margin-bottom: 20px;
          }

          aside.comment-controls {
            background: none;
            border: none;
            @include box-shadow(none);
            display: inline-block;
            margin-top: -8px;
            padding:0 2% 0 0;
            text-align: center;
            width: 5%;

            div {
              background: none;
              opacity: 0.6;

              &:hover {
                opacity: 1;
              }
            }

            div.comment-votes {
                width: 16px;

              a.upvote {
                background: url(../images/askbot/comment-vote-up.png) no-repeat 2px;
                cursor: pointer;
                color: green;
                display: block;
                margin-bottom: 6px;
                margin-top: 5px;
                overflow: hidden;
                text-decoration: none;
                text-indent: -9999px; 
                width: 20px;
              }

              a.upvoted {
                @include border-radius(3px);
                background: #D1E3A8;
                color: green;
                font-weight: bold;
                margin-top: 10px;
                padding: 2px;
                text-indent: 0px;
              }
            }

            hr {
              margin: 0;
            }

            div.comment-delete {
              // display: inline;
              color: $mit-red;
              cursor: pointer;
              font-size: 15px;
            }

            div.comment-edit {
              @include transform(rotate(50deg));
              cursor: pointer;
              font-size: 16px;
              a.edit-icon {
                color: #555;
                text-decoration: none;
              }
            }
          }

          div.comment-body {
            display: inline-block;
            width: 95%;

            &#full-width {
              width: 100%;
            }

            div.comment-meta {
              text-align: right;

              a.author {
                font-weight: bold;
              }

              a.edit {
                @extend .button;
                font-size: 12px;
                padding: 2px 10px;
              }
            }
          }
        }
      }

      #edit-comment-form {
        margin: 10px 0;
        min-height: 100px;
        width: 99%;
        resize: vertical;
      }
      .counter {
        color: #888;
        display: none;
        float: right;
        margin-top: 5px;
        text-align: right;
      }

      div.controls {
        border-top: 1px solid #efefef;
        text-align: right;

        a {
          display: inline-block;
          font-size: 12px;
          margin: 10px 10px 10px 0;
        }
      }
    }
  }
}

div.question-status {
  background: $mit-red;
  clear:both;
  color: #fff;
  display: block;
  padding: 10px 0 10px 7.5%;

  h3 {
  font-weight: normal;
  }

  a {
    color: #eee;
  }
}

div.share-question {
  padding: 10px 0 10px 7.5%;

  p {
    padding: 0;
    margin: 0;
  }
}<|MERGE_RESOLUTION|>--- conflicted
+++ resolved
@@ -78,12 +78,6 @@
         width: flex-grid(4,8);
 
         a {
-<<<<<<< HEAD
-          // color: darken(#F6EFD4, 50%);
-          border-bottom: none;
-=======
->>>>>>> 3da8b813
-
           &.question-delete {
             color: $mit-red;
             text-decoration: none;
