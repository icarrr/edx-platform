--- conflicted
+++ resolved
@@ -66,10 +66,7 @@
         'error_text': error_text,
         'for_help_text': for_help_text,
         'payment_support_email': payment_support_email,
-<<<<<<< HEAD
-        'username': request.user.username
-=======
+        'username': request.user.username,
         'nav_hidden': True,
->>>>>>> 72ab1fbc
     }
     return render_to_response('commerce/checkout_receipt.html', context)