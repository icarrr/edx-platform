--- conflicted
+++ resolved
@@ -211,7 +211,6 @@
     When I open video "C"
     Then menu "download_transcript" doesn't exist
 
-<<<<<<< HEAD
   # BLD-971 - Test intermittently failing
   # 20
 #  Scenario: Youtube video has correct transcript if fields for other speeds are filled.
@@ -227,24 +226,8 @@
 #    And I reload the page
 #    Then I see "Hi, welcome to Edx." text in the captions
 #    And I see duration "1:00"
-=======
-  # 19
-  Scenario: Youtube video has correct transcript if fields for other speeds are filled.
-    Given I am registered for the course "test_course"
-    And I have a "subs_OEoXaMPEzfM.srt.sjson" transcript file in assets
-    And I have a "subs_b7xgknqkQk8.srt.sjson" transcript file in assets
-    And it has a video in "Youtube" mode:
-      | sub         | youtube_id_1_5 |
-      | OEoXaMPEzfM | b7xgknqkQk8    |
-    And I make sure captions are opened
-    Then I see "Hi, welcome to Edx." text in the captions
-    And I select the "1.50" speed
-    And I reload the page
-    Then I see "Hi, welcome to Edx." text in the captions
-    And I see duration "1:00"
->>>>>>> 487b7782
-
-  # 21
+
+  # 20
    Scenario: Download button works correctly for non-english transcript in Youtube mode of Video component
      Given I am registered for the course "test_course"
      And I have a "chinese_transcripts.srt" transcript file in assets
@@ -257,7 +240,7 @@
      And I see "好 各位同学" text in the captions
      Then I can download transcript in "srt" format that has text "好 各位同学"
 
-  # 22
+  # 21
    Scenario: Download button works correctly for non-english transcript in HTML5 mode of Video component
      Given I am registered for the course "test_course"
      And I have a "chinese_transcripts.srt" transcript file in assets
@@ -270,7 +253,7 @@
      And I see "好 各位同学" text in the captions
      Then I can download transcript in "srt" format that has text "好 各位同学"
 
-  # 20
+  # 22
   Scenario: Download button works correctly w/o english transcript in HTML5 mode of Video component
     Given I am registered for the course "test_course"
     And I have a "chinese_transcripts.srt" transcript file in assets
@@ -280,7 +263,7 @@
     And I see "好 各位同学" text in the captions
     Then I can download transcript in "srt" format that has text "好 各位同学"
 
-  # 21
+  # 23
   Scenario: Download button works correctly w/o english transcript in Youtube mode of Video component
     Given I am registered for the course "test_course"
     And I have a "chinese_transcripts.srt" transcript file in assets
@@ -290,7 +273,7 @@
     And I see "好 各位同学" text in the captions
     Then I can download transcript in "srt" format that has text "好 各位同学"
 
-  # 22
+  # 24
   Scenario: Verify that each video in each sub-section includes a transcript for non-Youtube countries.
     Given youtube server is up and response time is 2 seconds
     And I am registered for the course "test_course"
