--- conflicted
+++ resolved
@@ -1,17 +1,9 @@
 {
     "rules": {
-<<<<<<< HEAD
-        "javascript-concat-html": 142,
-        "javascript-escape": 7,
-        "javascript-jquery-append": 68,
-        "javascript-jquery-html": 146,
-=======
         "javascript-concat-html": 100,
         "javascript-escape": 5,
-        "javascript-interpolate": 9,
         "javascript-jquery-append": 50,
         "javascript-jquery-html": 112,
->>>>>>> 4fc7dbd3
         "javascript-jquery-insert-into-target": 18,
         "javascript-jquery-insertion": 14,
         "javascript-jquery-prepend": 5,
